--- conflicted
+++ resolved
@@ -74,7 +74,6 @@
       - name: Setup Pages
         uses: actions/configure-pages@v4
 
-<<<<<<< HEAD
       - name: Create combined deployment
         run: |
           # Create a combined deployment directory
@@ -103,9 +102,6 @@
           EOF
 
       - name: Upload combined artifact
-=======
-      - name: Upload app artifact
->>>>>>> cd052fc3
         uses: actions/upload-pages-artifact@v3
         with:
           path: ./combined-deploy
